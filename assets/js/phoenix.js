/**
 * Phoenix Channels JavaScript client
 *
 * ## Socket Connection
 *
 * A single connection is established to the server and
 * channels are multiplexed over the connection.
 * Connect to the server using the `Socket` class:
 *
 * ```javascript
 * let socket = new Socket("/socket", {params: {userToken: "123"}})
 * socket.connect()
 * ```
 *
 * The `Socket` constructor takes the mount point of the socket,
 * the authentication params, as well as options that can be found in
 * the Socket docs, such as configuring the `LongPoll` transport, and
 * heartbeat.
 *
 * ## Channels
 *
 * Channels are isolated, concurrent processes on the server that
 * subscribe to topics and broker events between the client and server.
 * To join a channel, you must provide the topic, and channel params for
 * authorization. Here's an example chat room example where `"new_msg"`
 * events are listened for, messages are pushed to the server, and
 * the channel is joined with ok/error/timeout matches:
 *
 * ```javascript
 * let channel = socket.channel("room:123", {token: roomToken})
 * channel.on("new_msg", msg => console.log("Got message", msg) )
 * $input.onEnter( e => {
 *   channel.push("new_msg", {body: e.target.val}, 10000)
 *     .receive("ok", (msg) => console.log("created message", msg) )
 *     .receive("error", (reasons) => console.log("create failed", reasons) )
 *     .receive("timeout", () => console.log("Networking issue...") )
 * })
 *
 * channel.join()
 *   .receive("ok", ({messages}) => console.log("catching up", messages) )
 *   .receive("error", ({reason}) => console.log("failed join", reason) )
 *   .receive("timeout", () => console.log("Networking issue. Still waiting..."))
 *```
 *
 * ## Joining
 *
 * Creating a channel with `socket.channel(topic, params)`, binds the params to
 * `channel.params`, which are sent up on `channel.join()`.
 * Subsequent rejoins will send up the modified params for
 * updating authorization params, or passing up last_message_id information.
 * Successful joins receive an "ok" status, while unsuccessful joins
 * receive "error".
 *
 * ## Duplicate Join Subscriptions
 *
 * While the client may join any number of topics on any number of channels,
 * the client may only hold a single subscription for each unique topic at any
 * given time. When attempting to create a duplicate subscription,
 * the server will close the existing channel, log a warning, and
 * spawn a new channel for the topic. The client will have their
 * `channel.onClose` callbacks fired for the existing channel, and the new
 * channel join will have its receive hooks processed as normal.
 *
 * ## Pushing Messages
 *
 * From the previous example, we can see that pushing messages to the server
 * can be done with `channel.push(eventName, payload)` and we can optionally
 * receive responses from the push. Additionally, we can use
 * `receive("timeout", callback)` to abort waiting for our other `receive` hooks
 *  and take action after some period of waiting. The default timeout is 10000ms.
 *
 *
 * ## Socket Hooks
 *
 * Lifecycle events of the multiplexed connection can be hooked into via
 * `socket.onError()` and `socket.onClose()` events, ie:
 *
 * ```javascript
 * socket.onError( () => console.log("there was an error with the connection!") )
 * socket.onClose( () => console.log("the connection dropped") )
 * ```
 *
 *
 * ## Channel Hooks
 *
 * For each joined channel, you can bind to `onError` and `onClose` events
 * to monitor the channel lifecycle, ie:
 *
 * ```javascript
 * channel.onError( () => console.log("there was an error!") )
 * channel.onClose( () => console.log("the channel has gone away gracefully") )
 * ```
 *
 * ### onError hooks
 *
 * `onError` hooks are invoked if the socket connection drops, or the channel
 * crashes on the server. In either case, a channel rejoin is attempted
 * automatically in an exponential backoff manner.
 *
 * ### onClose hooks
 *
 * `onClose` hooks are invoked only in two cases. 1) the channel explicitly
 * closed on the server, or 2). The client explicitly closed, by calling
 * `channel.leave()`
 *
 *
 * ## Presence
 *
 * The `Presence` object provides features for syncing presence information
 * from the server with the client and handling presences joining and leaving.
 *
 * ### Syncing state from the server
 *
 * To sync presence state from the server, first instantiate an object and
 * pass your channel in to track lifecycle events:
 *
 * ```javascript
 * let channel = socket.channel("some:topic")
 * let presence = new Presence(channel)
 * ```
 *
 * Next, use the `presence.onSync` callback to react to state changes
 * from the server. For example, to render the list of users every time
 * the list changes, you could write:
 *
 * ```javascript
 * presence.onSync(() => {
 *   myRenderUsersFunction(presence.list())
 * })
 * ```
 *
 * ### Listing Presences
 *
 * `presence.list` is used to return a list of presence information
 * based on the local state of metadata. By default, all presence
 * metadata is returned, but a `listBy` function can be supplied to
 * allow the client to select which metadata to use for a given presence.
 * For example, you may have a user online from different devices with
 * a metadata status of "online", but they have set themselves to "away"
 * on another device. In this case, the app may choose to use the "away"
 * status for what appears on the UI. The example below defines a `listBy`
 * function which prioritizes the first metadata which was registered for
 * each user. This could be the first tab they opened, or the first device
 * they came online from:
 *
 * ```javascript
 * let listBy = (id, {metas: [first, ...rest]}) => {
 *   first.count = rest.length + 1 // count of this user's presences
 *   first.id = id
 *   return first
 * }
 * let onlineUsers = presence.list(listBy)
 * ```
 *
 * ### Handling individual presence join and leave events
 *
 * The `presence.onJoin` and `presence.onLeave` callbacks can be used to
 * react to individual presences joining and leaving the app. For example:
 *
 * ```javascript
 * let presence = new Presence(channel)
 *
 * // detect if user has joined for the 1st time or from another tab/device
 * presence.onJoin((id, current, newPres) => {
 *   if(!current){
 *     console.log("user has entered for the first time", newPres)
 *   } else {
 *     console.log("user additional presence", newPres)
 *   }
 * })
 *
 * // detect if user has left from all tabs/devices, or is still present
 * presence.onLeave((id, current, leftPres) => {
 *   if(current.metas.length === 0){
 *     console.log("user has left from all devices", leftPres)
 *   } else {
 *     console.log("user left from a device", leftPres)
 *   }
 * })
 * // receive presence data from server
 * presence.onSync(() => {
 *   displayUsers(presence.list())
 * })
 * ```
 * @module phoenix
 */

const globalSelf = typeof self !== "undefined" ? self : null
const phxWindow = typeof window !== "undefined" ? window : null
const global = globalSelf || phxWindow || this
const VSN = "2.0.0"
const SOCKET_STATES = {connecting: 0, open: 1, closing: 2, closed: 3}
const DEFAULT_TIMEOUT = 10000
const WS_CLOSE_NORMAL = 1000
const CHANNEL_STATES = {
  closed: "closed",
  errored: "errored",
  joined: "joined",
  joining: "joining",
  leaving: "leaving",
}
const CHANNEL_EVENTS = {
  close: "phx_close",
  error: "phx_error",
  join: "phx_join",
  reply: "phx_reply",
  leave: "phx_leave"
}
const CHANNEL_LIFECYCLE_EVENTS = [
  CHANNEL_EVENTS.close,
  CHANNEL_EVENTS.error,
  CHANNEL_EVENTS.join,
  CHANNEL_EVENTS.reply,
  CHANNEL_EVENTS.leave
]
const TRANSPORTS = {
  longpoll: "longpoll",
  websocket: "websocket"
}

// wraps value in closure or returns closure
let closure = (value) => {
  if(typeof value === "function"){
    return value
  } else {
    let closure = function(){ return value }
    return closure
  }
}

/**
 * Initializes the Push
 * @param {Channel} channel - The Channel
 * @param {string} event - The event, for example `"phx_join"`
 * @param {Object} payload - The payload, for example `{user_id: 123}`
 * @param {number} timeout - The push timeout in milliseconds
 */
class Push {
  constructor(channel, event, payload, timeout){
    this.channel      = channel
    this.event        = event
    this.payload      = payload || function(){ return {} }
    this.receivedResp = null
    this.timeout      = timeout
    this.timeoutTimer = null
    this.recHooks     = []
    this.sent         = false
  }

  /**
   *
   * @param {number} timeout
   */
  resend(timeout){
    this.timeout = timeout
    this.reset()
    this.send()
  }

  /**
   *
   */
  send(){ if(this.hasReceived("timeout")){ return }
    this.startTimeout()
    this.sent = true
    this.channel.socket.push({
      topic: this.channel.topic,
      event: this.event,
      payload: this.payload(),
      ref: this.ref,
      join_ref: this.channel.joinRef()
    })
  }

  /**
   *
   * @param {*} status
   * @param {*} callback
   */
  receive(status, callback){
    if(this.hasReceived(status)){
      callback(this.receivedResp.response)
    }

    this.recHooks.push({status, callback})
    return this
  }

  /**
   * @private
   */
  reset(){
    this.cancelRefEvent()
    this.ref          = null
    this.refEvent     = null
    this.receivedResp = null
    this.sent         = false
  }

  /**
   * @private
   */
  matchReceive({status, response, ref}){
    this.recHooks.filter( h => h.status === status )
                 .forEach( h => h.callback(response) )
  }

  /**
   * @private
   */
  cancelRefEvent(){ if(!this.refEvent){ return }
    this.channel.off(this.refEvent)
  }

  /**
   * @private
   */
  cancelTimeout(){
    clearTimeout(this.timeoutTimer)
    this.timeoutTimer = null
  }

  /**
   * @private
   */
  startTimeout(){ if(this.timeoutTimer){ this.cancelTimeout() }
    this.ref      = this.channel.socket.makeRef()
    this.refEvent = this.channel.replyEventName(this.ref)

    this.channel.on(this.refEvent, payload => {
      this.cancelRefEvent()
      this.cancelTimeout()
      this.receivedResp = payload
      this.matchReceive(payload)
    })

    this.timeoutTimer = setTimeout(() => {
      this.trigger("timeout", {})
    }, this.timeout)
  }

  /**
   * @private
   */
  hasReceived(status){
    return this.receivedResp && this.receivedResp.status === status
  }

  /**
   * @private
   */
  trigger(status, response){
    this.channel.trigger(this.refEvent, {status, response})
  }
}

/**
 *
 * @param {string} topic
 * @param {(Object|function)} params
 * @param {Socket} socket
 */
export class Channel {
  constructor(topic, params, socket) {
    this.state       = CHANNEL_STATES.closed
    this.topic       = topic
    this.params      = closure(params || {})
    this.socket      = socket
    this.bindings    = []
    this.bindingRef  = 0
    this.timeout     = this.socket.timeout
    this.joinedOnce  = false
    this.joinPush    = new Push(this, CHANNEL_EVENTS.join, this.params, this.timeout)
    this.pushBuffer  = []

    this.rejoinTimer = new Timer(() => {
      if(this.socket.isConnected()){ this.rejoin() }
    }, this.socket.rejoinAfterMs)
    this.socket.onError(() => this.rejoinTimer.reset())
    this.socket.onOpen(() => {
      this.rejoinTimer.reset()
      if(this.isErrored()){ this.rejoin() }
    })
    this.joinPush.receive("ok", () => {
      this.state = CHANNEL_STATES.joined
      this.rejoinTimer.reset()
      this.pushBuffer.forEach( pushEvent => pushEvent.send() )
      this.pushBuffer = []
    })
    this.joinPush.receive("error", () => {
      this.state = CHANNEL_STATES.errored
      if(this.socket.isConnected()){ this.rejoinTimer.scheduleTimeout() }
    })
    this.onClose(() => {
      this.rejoinTimer.reset()
      if(this.socket.hasLogger()) this.socket.log("channel", `close ${this.topic} ${this.joinRef()}`)
      this.state = CHANNEL_STATES.closed
      this.socket.remove(this)
    })
    this.onError(reason => {
      if(this.socket.hasLogger()) this.socket.log("channel", `error ${this.topic}`, reason)
      if(this.isJoining()){ this.joinPush.reset() }
      this.state = CHANNEL_STATES.errored
      if(this.socket.isConnected()){ this.rejoinTimer.scheduleTimeout() }
    })
    this.joinPush.receive("timeout", () => {
      if(this.socket.hasLogger()) this.socket.log("channel", `timeout ${this.topic} (${this.joinRef()})`, this.joinPush.timeout)
      let leavePush = new Push(this, CHANNEL_EVENTS.leave, closure({}), this.timeout)
      leavePush.send()
      this.state = CHANNEL_STATES.errored
      this.joinPush.reset()
      if(this.socket.isConnected()){ this.rejoinTimer.scheduleTimeout() }
    })
    this.on(CHANNEL_EVENTS.reply, (payload, ref) => {
      this.trigger(this.replyEventName(ref), payload)
    })
  }

  /**
   * Join the channel
   * @param {integer} timeout
   * @returns {Push}
   */
  join(timeout = this.timeout){
    if(this.joinedOnce){
      throw new Error(`tried to join multiple times. 'join' can only be called a single time per channel instance`)
    } else {
      this.timeout = timeout
      this.joinedOnce = true
      this.rejoin()
      return this.joinPush
    }
  }

  /**
   * Hook into channel close
   * @param {Function} callback
   */
  onClose(callback){
    this.on(CHANNEL_EVENTS.close, callback)
  }

  /**
   * Hook into channel errors
   * @param {Function} callback
   */
  onError(callback){
    return this.on(CHANNEL_EVENTS.error, reason => callback(reason))
  }

  /**
   * Subscribes on channel events
   *
   * Subscription returns a ref counter, which can be used later to
   * unsubscribe the exact event listener
   *
   * @example
   * const ref1 = channel.on("event", do_stuff)
   * const ref2 = channel.on("event", do_other_stuff)
   * channel.off("event", ref1)
   * // Since unsubscription, do_stuff won't fire,
   * // while do_other_stuff will keep firing on the "event"
   *
   * @param {string} event
   * @param {Function} callback
   * @returns {integer} ref
   */
  on(event, callback){
    let ref = this.bindingRef++
    this.bindings.push({event, ref, callback})
    return ref
  }

  /**
   * @param {string} event
   * @param {integer} ref
   */
  off(event, ref){
    this.bindings = this.bindings.filter((bind) => {
      return !(bind.event === event && (typeof ref === "undefined" || ref === bind.ref))
    })
  }

  /**
   * @private
   */
  canPush(){ return this.socket.isConnected() && this.isJoined() }

  /**
   * @param {string} event
   * @param {Object} payload
   * @param {number} [timeout]
   * @returns {Push}
   */
  push(event, payload, timeout = this.timeout){
    if(!this.joinedOnce){
      throw new Error(`tried to push '${event}' to '${this.topic}' before joining. Use channel.join() before pushing events`)
    }
    let pushEvent = new Push(this, event, function(){ return payload }, timeout)
    if(this.canPush()){
      pushEvent.send()
    } else {
      pushEvent.startTimeout()
      this.pushBuffer.push(pushEvent)
    }

    return pushEvent
  }

  /** Leaves the channel
   *
   * Unsubscribes from server events, and
   * instructs channel to terminate on server
   *
   * Triggers onClose() hooks
   *
   * To receive leave acknowledgements, use the a `receive`
   * hook to bind to the server ack, ie:
   *
   * @example
   * channel.leave().receive("ok", () => alert("left!") )
   *
   * @param {integer} timeout
   * @returns {Push}
   */
  leave(timeout = this.timeout){
    this.rejoinTimer.reset()
    this.state = CHANNEL_STATES.leaving
    let onClose = () => {
      if (this.socket.hasLogger()) this.socket.log("channel", `leave ${this.topic}`)
      this.trigger(CHANNEL_EVENTS.close, "leave")
    }
    let leavePush = new Push(this, CHANNEL_EVENTS.leave, closure({}), timeout)
    leavePush.receive("ok", () => onClose() )
             .receive("timeout", () => onClose() )
    leavePush.send()
    if(!this.canPush()){ leavePush.trigger("ok", {}) }

    return leavePush
  }

  /**
   * Overridable message hook
   *
   * Receives all events for specialized message handling
   * before dispatching to the channel callbacks.
   *
   * Must return the payload, modified or unmodified
   * @param {string} event
   * @param {Object} payload
   * @param {integer} ref
   * @returns {Object}
   */
  onMessage(event, payload, ref){ return payload }

  /**
   * @private
   */
  isLifecycleEvent(event) { return CHANNEL_LIFECYCLE_EVENTS.indexOf(event) >= 0 }

  /**
   * @private
   */
  isMember(topic, event, payload, joinRef){
    if(this.topic !== topic){ return false }

    if(joinRef && joinRef !== this.joinRef() && this.isLifecycleEvent(event)){
      if (this.socket.hasLogger()) this.socket.log("channel", "dropping outdated message", {topic, event, payload, joinRef})
      return false
    } else {
      return true
    }
  }

  /**
   * @private
   */
  joinRef(){ return this.joinPush.ref }

  /**
   * @private
   */
  sendJoin(timeout){
    this.state = CHANNEL_STATES.joining
    this.joinPush.resend(timeout)
  }

  /**
   * @private
   */
  rejoin(timeout = this.timeout){ if(this.isLeaving()){ return }
    this.sendJoin(timeout)
  }

  /**
   * @private
   */
  trigger(event, payload, ref, joinRef){
    let handledPayload = this.onMessage(event, payload, ref, joinRef)
    if(payload && !handledPayload){ throw new Error("channel onMessage callbacks must return the payload, modified or unmodified") }

    for (let i = 0; i < this.bindings.length; i++) {
      const bind = this.bindings[i]
      if(bind.event !== event){ continue }
      bind.callback(handledPayload, ref, joinRef || this.joinRef())
    }
  }

  /**
   * @private
   */
  replyEventName(ref){ return `chan_reply_${ref}` }

  /**
   * @private
   */
  isClosed() { return this.state === CHANNEL_STATES.closed }

  /**
   * @private
   */
  isErrored(){ return this.state === CHANNEL_STATES.errored }

  /**
   * @private
   */
  isJoined() { return this.state === CHANNEL_STATES.joined }

  /**
   * @private
   */
  isJoining(){ return this.state === CHANNEL_STATES.joining }

  /**
   * @private
   */
  isLeaving(){ return this.state === CHANNEL_STATES.leaving }
}

/* The default serializer for encoding and decoding messages */
export let Serializer = {
  encode(msg, callback){
    let payload = [
      msg.join_ref, msg.ref, msg.topic, msg.event, msg.payload
    ]
    return callback(JSON.stringify(payload))
  },

  decode(rawPayload, callback){
    let [join_ref, ref, topic, event, payload] = JSON.parse(rawPayload)

    return callback({join_ref, ref, topic, event, payload})
  }
}


/** Initializes the Socket
 *
 *
 * For IE8 support use an ES5-shim (https://github.com/es-shims/es5-shim)
 *
 * @param {string} endPoint - The string WebSocket endpoint, ie, `"ws://example.com/socket"`,
 *                                               `"wss://example.com"`
 *                                               `"/socket"` (inherited host & protocol)
 * @param {Object} [opts] - Optional configuration
 * @param {string} [opts.transport] - The Websocket Transport, for example WebSocket or Phoenix.LongPoll.
 *
 * Defaults to WebSocket with automatic LongPoll fallback.
 * @param {Function} [opts.encode] - The function to encode outgoing messages.
 *
 * Defaults to JSON:
 *
 * ```javascript
 * (payload, callback) => callback(JSON.stringify(payload))
 * ```
 *
 * @param {Function} [opts.decode] - The function to decode incoming messages.
 *
 * Defaults to JSON:
 *
 * ```javascript
 * (payload, callback) => callback(JSON.parse(payload))
 * ```
 *
 * @param {number} [opts.timeout] - The default timeout in milliseconds to trigger push timeouts.
 *
 * Defaults `DEFAULT_TIMEOUT`
 * @param {number} [opts.heartbeatIntervalMs] - The millisec interval to send a heartbeat message
 * @param {number} [opts.reconnectAfterMs] - The optional function that returns the millsec
 * socket reconnect interval.
 *
 * Defaults to stepped backoff of:
 *
 * ```javascript
 * function(tries){
 *   return [10, 50, 100, 150, 200, 250, 500, 1000, 2000][tries - 1] || 5000
 * }
 * ````
 *
 * @param {number} [opts.rejoinAfterMs] - The optional function that returns the millsec
 * rejoin interval for individual channels.
 *
 * ```javascript
 * function(tries){
 *   return [1000, 2000, 5000][tries - 1] || 10000
 * }
 * ````
 *
 * @param {Function} [opts.logger] - The optional function for specialized logging, ie:
 *
 * ```javascript
 * function(kind, msg, data) {
 *   console.log(`${kind}: ${msg}`, data)
 * }
 * ```
 *
 * @param {number} [opts.longpollerTimeout] - The maximum timeout of a long poll AJAX request.
 *
 * Defaults to 20s (double the server long poll timer).
 *
 * @param {{Object|function)} [opts.params] - The optional params to pass when connecting
 * @param {string} [opts.binaryType] - The binary type to use for binary WebSocket frames.
 *
 * Defaults to "arraybuffer"
 *
*/
export class Socket {
  constructor(endPoint, opts = {}){
    this.stateChangeCallbacks = {open: [], close: [], error: [], message: []}
    this.channels             = []
    this.sendBuffer           = []
    this.ref                  = 0
    this.timeout              = opts.timeout || DEFAULT_TIMEOUT
    this.transport            = opts.transport || global.WebSocket || LongPoll
    this.defaultEncoder       = Serializer.encode
    this.defaultDecoder       = Serializer.decode
    this.closeWasClean        = false
    this.unloaded             = false
    this.binaryType           = opts.binaryType || "arraybuffer"
    if(this.transport !== LongPoll){
      this.encode = opts.encode || this.defaultEncoder
      this.decode = opts.decode || this.defaultDecoder
    } else {
      this.encode = this.defaultEncoder
      this.decode = this.defaultDecoder
    }
<<<<<<< HEAD
    if(globalWindow){
      globalWindow.addEventListener("beforeunload", e => {
        if(this.conn){
          this.unloaded = true
          this.abnormalClose("unloaded")
        }
=======
    if(phxWindow && phxWindow.addEventListener){
      phxWindow.addEventListener("beforeunload", e => {
        this.unloaded = true
        this.abnormalClose("unloaded")
>>>>>>> fb61daa6
      })
    }
    this.heartbeatIntervalMs = opts.heartbeatIntervalMs || 30000
    this.rejoinAfterMs = (tries) => {
      if(opts.rejoinAfterMs){
        return opts.rejoinAfterMs(tries)
      } else {
        return [1000, 2000, 5000][tries - 1] || 10000
      }
    }
    this.reconnectAfterMs = (tries) => {
      if(this.unloaded){ return 100 }
      if(opts.reconnectAfterMs){
        return opts.reconnectAfterMs(tries)
      } else {
        return [10, 50, 100, 150, 200, 250, 500, 1000, 2000][tries - 1] || 5000
      }
    }
    this.logger               = opts.logger || null
    this.longpollerTimeout    = opts.longpollerTimeout || 20000
    this.params               = closure(opts.params || {})
    this.endPoint             = `${endPoint}/${TRANSPORTS.websocket}`
    this.heartbeatTimer       = null
    this.pendingHeartbeatRef  = null
    this.reconnectTimer       = new Timer(() => {
      this.teardown(() => this.connect())
    }, this.reconnectAfterMs)
  }

  /**
   * Returns the socket protocol
   *
   * @returns {string}
   */
  protocol(){ return location.protocol.match(/^https/) ? "wss" : "ws" }

  /**
   * The fully qualifed socket url
   *
   * @returns {string}
   */
  endPointURL(){
    let uri = Ajax.appendParams(
      Ajax.appendParams(this.endPoint, this.params()), {vsn: VSN})
    if(uri.charAt(0) !== "/"){ return uri }
    if(uri.charAt(1) === "/"){ return `${this.protocol()}:${uri}` }

    return `${this.protocol()}://${location.host}${uri}`
  }

  /**
   * @param {Function} callback
   * @param {integer} code
   * @param {string} reason
   */
  disconnect(callback, code, reason){
    this.closeWasClean = true
    this.reconnectTimer.reset()
    this.teardown(callback, code, reason)
  }

  /**
   *
   * @param {Object} params - The params to send when connecting, for example `{user_id: userToken}`
   *
   * Passing params to connect is deprecated; pass them in the Socket constructor instead:
   * `new Socket("/socket", {params: {user_id: userToken}})`.
   */
  connect(params){
    if(params){
      console && console.log("passing params to connect is deprecated. Instead pass :params to the Socket constructor")
      this.params = closure(params)
    }
    if(this.conn){ return }
    this.closeWasClean = false
    this.conn = new this.transport(this.endPointURL())
    this.conn.binaryType = this.binaryType
    this.conn.timeout    = this.longpollerTimeout
    this.conn.onopen     = () => this.onConnOpen()
    this.conn.onerror    = error => this.onConnError(error)
    this.conn.onmessage  = event => this.onConnMessage(event)
    this.conn.onclose    = event => this.onConnClose(event)
  }

  /**
   * Logs the message. Override `this.logger` for specialized logging. noops by default
   * @param {string} kind
   * @param {string} msg
   * @param {Object} data
   */
  log(kind, msg, data){ this.logger(kind, msg, data) }

  /**
   * Returns true if a logger has been set on this socket.
   */
  hasLogger(){ return this.logger !== null }

  /**
   * Registers callbacks for connection open events
   *
   * @example socket.onOpen(function(){ console.info("the socket was opened") })
   *
   * @param {Function} callback
   */
  onOpen(callback){ this.stateChangeCallbacks.open.push(callback) }

  /**
   * Registers callbacks for connection close events
   * @param {Function} callback
   */
  onClose(callback){ this.stateChangeCallbacks.close.push(callback) }

  /**
   * Registers callbacks for connection error events
   *
   * @example socket.onError(function(error){ alert("An error occurred") })
   *
   * @param {Function} callback
   */
  onError(callback){ this.stateChangeCallbacks.error.push(callback) }

  /**
   * Registers callbacks for connection message events
   * @param {Function} callback
   */
  onMessage(callback){ this.stateChangeCallbacks.message.push(callback) }

  /**
   * @private
   */
  onConnOpen(){
    if (this.hasLogger()) this.log("transport", `connected to ${this.endPointURL()}`)
    this.unloaded = false
    this.closeWasClean = false
    this.flushSendBuffer()
    this.reconnectTimer.reset()
    this.resetHeartbeat()
    this.stateChangeCallbacks.open.forEach( callback => callback() )
  }

  /**
   * @private
   */

  resetHeartbeat(){ if(this.conn && this.conn.skipHeartbeat){ return }
    this.pendingHeartbeatRef = null
    clearInterval(this.heartbeatTimer)
    this.heartbeatTimer = setInterval(() => this.sendHeartbeat(), this.heartbeatIntervalMs)
  }

  teardown(callback, code, reason){
    if(this.conn){
      this.conn.onclose = function(){} // noop
      if(code){ this.conn.close(code, reason || "") } else { this.conn.close() }
      this.conn = null
    }
    callback && callback()
  }

  onConnClose(event){
    if (this.hasLogger()) this.log("transport", "close", event)
    this.triggerChanError()
    clearInterval(this.heartbeatTimer)
    if(!this.closeWasClean){
      this.reconnectTimer.scheduleTimeout()
    }
    this.stateChangeCallbacks.close.forEach( callback => callback(event) )
  }

  /**
   * @private
   */
  onConnError(error){
    if (this.hasLogger()) this.log("transport", error)
    this.triggerChanError()
    this.stateChangeCallbacks.error.forEach( callback => callback(error) )
  }

  /**
   * @private
   */
  triggerChanError(){
    this.channels.forEach( channel => {
      if(!(channel.isErrored() || channel.isLeaving() || channel.isClosed())){
        channel.trigger(CHANNEL_EVENTS.error)
      }
    })
  }

  /**
   * @returns {string}
   */
  connectionState(){
    switch(this.conn && this.conn.readyState){
      case SOCKET_STATES.connecting: return "connecting"
      case SOCKET_STATES.open:       return "open"
      case SOCKET_STATES.closing:    return "closing"
      default:                       return "closed"
    }
  }

  /**
   * @returns {boolean}
   */
  isConnected(){ return this.connectionState() === "open" }

  /**
   * @param {Channel}
   */
  remove(channel){
    this.channels = this.channels.filter(c => c.joinRef() !== channel.joinRef())
  }

  /**
   * Initiates a new channel for the given topic
   *
   * @param {string} topic
   * @param {Object} chanParams - Parameters for the channel
   * @returns {Channel}
   */
  channel(topic, chanParams = {}){
    let chan = new Channel(topic, chanParams, this)
    this.channels.push(chan)
    return chan
  }

  /**
   * @param {Object} data
   */
  push(data){
    if (this.hasLogger()) {
      let {topic, event, payload, ref, join_ref} = data
      this.log("push", `${topic} ${event} (${join_ref}, ${ref})`, payload)
    }

    if(this.isConnected()){
      this.encode(data, result => this.conn.send(result))
    } else {
      this.sendBuffer.push(() => this.encode(data, result => this.conn.send(result)))
    }
  }

  /**
   * Return the next message ref, accounting for overflows
   * @returns {string}
   */
  makeRef(){
    let newRef = this.ref + 1
    if(newRef === this.ref){ this.ref = 0 } else { this.ref = newRef }

    return this.ref.toString()
  }

  sendHeartbeat(){ if(!this.isConnected()){ return }
    if(this.pendingHeartbeatRef){
      this.pendingHeartbeatRef = null
      if (this.hasLogger()) this.log("transport", "heartbeat timeout. Attempting to re-establish connection")
      this.abnormalClose("heartbeat timeout")
      return
    }
    this.pendingHeartbeatRef = this.makeRef()
    this.push({topic: "phoenix", event: "heartbeat", payload: {}, ref: this.pendingHeartbeatRef})
  }

  abnormalClose(reason){
    this.closeWasClean = false
    this.conn.close(WS_CLOSE_NORMAL, reason)
  }

  flushSendBuffer(){
    if(this.isConnected() && this.sendBuffer.length > 0){
      this.sendBuffer.forEach( callback => callback() )
      this.sendBuffer = []
    }
  }

  onConnMessage(rawMessage){
    this.decode(rawMessage.data, msg => {
      let {topic, event, payload, ref, join_ref} = msg
      if(ref && ref === this.pendingHeartbeatRef){ this.pendingHeartbeatRef = null }

      if (this.hasLogger()) this.log("receive", `${payload.status || ""} ${topic} ${event} ${ref && "(" + ref + ")" || ""}`, payload)

      for (let i = 0; i < this.channels.length; i++) {
        const channel = this.channels[i]
        if(!channel.isMember(topic, event, payload, join_ref)){ continue }
        channel.trigger(event, payload, ref, join_ref)
      }

      for (let i = 0; i < this.stateChangeCallbacks.message.length; i++) {
        this.stateChangeCallbacks.message[i](msg)
      }
    })
  }
}


export class LongPoll {

  constructor(endPoint){
    this.endPoint        = null
    this.token           = null
    this.skipHeartbeat   = true
    this.onopen          = function(){} // noop
    this.onerror         = function(){} // noop
    this.onmessage       = function(){} // noop
    this.onclose         = function(){} // noop
    this.pollEndpoint    = this.normalizeEndpoint(endPoint)
    this.readyState      = SOCKET_STATES.connecting

    this.poll()
  }

  normalizeEndpoint(endPoint){
    return(endPoint
      .replace("ws://", "http://")
      .replace("wss://", "https://")
      .replace(new RegExp("(.*)\/" + TRANSPORTS.websocket), "$1/" + TRANSPORTS.longpoll))
  }

  endpointURL(){
    return Ajax.appendParams(this.pollEndpoint, {token: this.token})
  }

  closeAndRetry(){
    this.close()
    this.readyState = SOCKET_STATES.connecting
  }

  ontimeout(){
    this.onerror("timeout")
    this.closeAndRetry()
  }

  poll(){
    if(!(this.readyState === SOCKET_STATES.open || this.readyState === SOCKET_STATES.connecting)){ return }

    Ajax.request("GET", this.endpointURL(), "application/json", null, this.timeout, this.ontimeout.bind(this), (resp) => {
      if(resp){
        var {status, token, messages} = resp
        this.token = token
      } else{
        var status = 0
      }

      switch(status){
        case 200:
          messages.forEach(msg => this.onmessage({data: msg}))
          this.poll()
          break
        case 204:
          this.poll()
          break
        case 410:
          this.readyState = SOCKET_STATES.open
          this.onopen()
          this.poll()
          break
        case 0:
        case 500:
          this.onerror()
          this.closeAndRetry()
          break
        default: throw new Error(`unhandled poll status ${status}`)
      }
    })
  }

  send(body){
    Ajax.request("POST", this.endpointURL(), "application/json", body, this.timeout, this.onerror.bind(this, "timeout"), (resp) => {
      if(!resp || resp.status !== 200){
        this.onerror(resp && resp.status)
        this.closeAndRetry()
      }
    })
  }

  close(code, reason){
    this.readyState = SOCKET_STATES.closed
    this.onclose()
  }
}

export class Ajax {

  static request(method, endPoint, accept, body, timeout, ontimeout, callback){
    if(global.XDomainRequest){
      let req = new XDomainRequest() // IE8, IE9
      this.xdomainRequest(req, method, endPoint, body, timeout, ontimeout, callback)
    } else {
      let req = global.XMLHttpRequest ?
                  new global.XMLHttpRequest() : // IE7+, Firefox, Chrome, Opera, Safari
                  new ActiveXObject("Microsoft.XMLHTTP") // IE6, IE5
      this.xhrRequest(req, method, endPoint, accept, body, timeout, ontimeout, callback)
    }
  }

  static xdomainRequest(req, method, endPoint, body, timeout, ontimeout, callback){
    req.timeout = timeout
    req.open(method, endPoint)
    req.onload = () => {
      let response = this.parseJSON(req.responseText)
      callback && callback(response)
    }
    if(ontimeout){ req.ontimeout = ontimeout }

    // Work around bug in IE9 that requires an attached onprogress handler
    req.onprogress = () => {}

    req.send(body)
  }

  static xhrRequest(req, method, endPoint, accept, body, timeout, ontimeout, callback){
    req.open(method, endPoint, true)
    req.timeout = timeout
    req.setRequestHeader("Content-Type", accept)
    req.onerror = () => { callback && callback(null) }
    req.onreadystatechange = () => {
      if(req.readyState === this.states.complete && callback){
        let response = this.parseJSON(req.responseText)
        callback(response)
      }
    }
    if(ontimeout){ req.ontimeout = ontimeout }

    req.send(body)
  }

  static parseJSON(resp){
    if(!resp || resp === ""){ return null }

    try {
      return JSON.parse(resp)
    } catch(e) {
      console && console.log("failed to parse JSON response", resp)
      return null
    }
  }

  static serialize(obj, parentKey){
    let queryStr = []
    for(var key in obj){ if(!obj.hasOwnProperty(key)){ continue }
      let paramKey = parentKey ? `${parentKey}[${key}]` : key
      let paramVal = obj[key]
      if(typeof paramVal === "object"){
        queryStr.push(this.serialize(paramVal, paramKey))
      } else {
        queryStr.push(encodeURIComponent(paramKey) + "=" + encodeURIComponent(paramVal))
      }
    }
    return queryStr.join("&")
  }

  static appendParams(url, params){
    if(Object.keys(params).length === 0){ return url }

    let prefix = url.match(/\?/) ? "&" : "?"
    return `${url}${prefix}${this.serialize(params)}`
  }
}

Ajax.states = {complete: 4}

/**
 * Initializes the Presence
 * @param {Channel} channel - The Channel
 * @param {Object} opts - The options,
 *        for example `{events: {state: "state", diff: "diff"}}`
 */
export class Presence {

  constructor(channel, opts = {}){
    let events = opts.events || {state: "presence_state", diff: "presence_diff"}
    this.state = {}
    this.pendingDiffs = []
    this.channel = channel
    this.joinRef = null
    this.caller = {
      onJoin: function(){},
      onLeave: function(){},
      onSync: function(){}
    }

    this.channel.on(events.state, newState => {
      let {onJoin, onLeave, onSync} = this.caller

      this.joinRef = this.channel.joinRef()
      this.state = Presence.syncState(this.state, newState, onJoin, onLeave)

      this.pendingDiffs.forEach(diff => {
        this.state = Presence.syncDiff(this.state, diff, onJoin, onLeave)
      })
      this.pendingDiffs = []
      onSync()
    })

    this.channel.on(events.diff, diff => {
      let {onJoin, onLeave, onSync} = this.caller

      if(this.inPendingSyncState()){
        this.pendingDiffs.push(diff)
      } else {
        this.state = Presence.syncDiff(this.state, diff, onJoin, onLeave)
        onSync()
      }
    })
  }

  onJoin(callback){ this.caller.onJoin = callback }

  onLeave(callback){ this.caller.onLeave = callback }

  onSync(callback){ this.caller.onSync = callback }

  list(by){ return Presence.list(this.state, by) }

  inPendingSyncState(){
    return !this.joinRef || (this.joinRef !== this.channel.joinRef())
  }

  // lower-level public static API

  /**
   * Used to sync the list of presences on the server
   * with the client's state. An optional `onJoin` and `onLeave` callback can
   * be provided to react to changes in the client's local presences across
   * disconnects and reconnects with the server.
   *
   * @returns {Presence}
   */
  static syncState(currentState, newState, onJoin, onLeave){
    let state = this.clone(currentState)
    let joins = {}
    let leaves = {}

    this.map(state, (key, presence) => {
      if(!newState[key]){
        leaves[key] = presence
      }
    })
    this.map(newState, (key, newPresence) => {
      let currentPresence = state[key]
      if(currentPresence){
        let newRefs = newPresence.metas.map(m => m.phx_ref)
        let curRefs = currentPresence.metas.map(m => m.phx_ref)
        let joinedMetas = newPresence.metas.filter(m => curRefs.indexOf(m.phx_ref) < 0)
        let leftMetas = currentPresence.metas.filter(m => newRefs.indexOf(m.phx_ref) < 0)
        if(joinedMetas.length > 0){
          joins[key] = newPresence
          joins[key].metas = joinedMetas
        }
        if(leftMetas.length > 0){
          leaves[key] = this.clone(currentPresence)
          leaves[key].metas = leftMetas
        }
      } else {
        joins[key] = newPresence
      }
    })
    return this.syncDiff(state, {joins: joins, leaves: leaves}, onJoin, onLeave)
  }

  /**
   *
   * Used to sync a diff of presence join and leave
   * events from the server, as they happen. Like `syncState`, `syncDiff`
   * accepts optional `onJoin` and `onLeave` callbacks to react to a user
   * joining or leaving from a device.
   *
   * @returns {Presence}
   */
  static syncDiff(currentState, {joins, leaves}, onJoin, onLeave){
    let state = this.clone(currentState)
    if(!onJoin){ onJoin = function(){} }
    if(!onLeave){ onLeave = function(){} }

    this.map(joins, (key, newPresence) => {
      let currentPresence = state[key]
      state[key] = newPresence
      if(currentPresence){
        let joinedRefs = state[key].metas.map(m => m.phx_ref)
        let curMetas = currentPresence.metas.filter(m => joinedRefs.indexOf(m.phx_ref) < 0)
        state[key].metas.unshift(...curMetas)
      }
      onJoin(key, currentPresence, newPresence)
    })
    this.map(leaves, (key, leftPresence) => {
      let currentPresence = state[key]
      if(!currentPresence){ return }
      let refsToRemove = leftPresence.metas.map(m => m.phx_ref)
      currentPresence.metas = currentPresence.metas.filter(p => {
        return refsToRemove.indexOf(p.phx_ref) < 0
      })
      onLeave(key, currentPresence, leftPresence)
      if(currentPresence.metas.length === 0){
        delete state[key]
      }
    })
    return state
  }

  /**
   * Returns the array of presences, with selected metadata.
   *
   * @param {Object} presences
   * @param {Function} chooser
   *
   * @returns {Presence}
   */
  static list(presences, chooser){
    if(!chooser){ chooser = function(key, pres){ return pres } }

    return this.map(presences, (key, presence) => {
      return chooser(key, presence)
    })
  }

  // private

  static map(obj, func){
    return Object.getOwnPropertyNames(obj).map(key => func(key, obj[key]))
  }

  static clone(obj){ return JSON.parse(JSON.stringify(obj)) }
}


/**
 *
 * Creates a timer that accepts a `timerCalc` function to perform
 * calculated timeout retries, such as exponential backoff.
 *
 * @example
 * let reconnectTimer = new Timer(() => this.connect(), function(tries){
 *   return [1000, 5000, 10000][tries - 1] || 10000
 * })
 * reconnectTimer.scheduleTimeout() // fires after 1000
 * reconnectTimer.scheduleTimeout() // fires after 5000
 * reconnectTimer.reset()
 * reconnectTimer.scheduleTimeout() // fires after 1000
 *
 * @param {Function} callback
 * @param {Function} timerCalc
 */
class Timer {
  constructor(callback, timerCalc){
    this.callback  = callback
    this.timerCalc = timerCalc
    this.timer     = null
    this.tries     = 0
  }

  reset(){
    this.tries = 0
    clearTimeout(this.timer)
  }

  /**
   * Cancels any previous scheduleTimeout and schedules callback
   */
  scheduleTimeout(){
    clearTimeout(this.timer)

    this.timer = setTimeout(() => {
      this.tries = this.tries + 1
      this.callback()
    }, this.timerCalc(this.tries + 1))
  }
}<|MERGE_RESOLUTION|>--- conflicted
+++ resolved
@@ -744,19 +744,12 @@
       this.encode = this.defaultEncoder
       this.decode = this.defaultDecoder
     }
-<<<<<<< HEAD
-    if(globalWindow){
-      globalWindow.addEventListener("beforeunload", e => {
+    if(phxWindow && phxWindow.addEventListener){
+      phxWindow.addEventListener("beforeunload", e => {
         if(this.conn){
           this.unloaded = true
           this.abnormalClose("unloaded")
         }
-=======
-    if(phxWindow && phxWindow.addEventListener){
-      phxWindow.addEventListener("beforeunload", e => {
-        this.unloaded = true
-        this.abnormalClose("unloaded")
->>>>>>> fb61daa6
       })
     }
     this.heartbeatIntervalMs = opts.heartbeatIntervalMs || 30000
